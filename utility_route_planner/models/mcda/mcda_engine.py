import pathlib
from concurrent.futures import as_completed
from concurrent.futures.process import ProcessPoolExecutor
from functools import cached_property

import shapely

<<<<<<< HEAD
from utility_route_planner.models.mcda.mcda_datastructures import McdaRasterSettings, RasterizedCriterion
=======
from models.mcda.mcda_datastructures import McdaRasterSettings, RasterizedCriterion
from models.mcda.mcda_utils import create_project_area_grid
from models.mcda.vrt_builder import VRTBuilder
>>>>>>> 9795b575
from settings import Config
from util.geo_utilities import get_empty_geodataframe
from utility_route_planner.models.mcda.load_mcda_preset import RasterPreset, load_preset
import structlog
import geopandas as gpd

from utility_route_planner.models.mcda.mcda_rasterizing import (
    rasterize_vector_data,
    get_raster_settings,
    merge_criteria_rasters,
    write_raster_tile,
)
from utility_route_planner.util.timer import time_function

logger = structlog.get_logger(__name__)


class McdaCostSurfaceEngine:
    raster_preset: RasterPreset
    path_geopackage_input: pathlib.Path

<<<<<<< HEAD
    def __init__(
        self,
        preset_to_load: str,
        path_geopackage_mcda_input: pathlib.Path,
        project_area_geometry: shapely.Polygon,
        raster_name_prefix: str = "",
    ):
        self.raster_preset = load_preset(preset_to_load, path_geopackage_mcda_input, project_area_geometry)
        self.processed_vectors: dict = {}
        self.unprocessed_criteria_names: set = set()
        self.processed_criteria_names: set = set()
        self.raster_name_prefix: str = raster_name_prefix
=======
    def __init__(self, preset_to_load, path_geopackage_mcda_input, project_area_geometry: shapely.Polygon):
        self.raster_preset = load_preset(preset_to_load, path_geopackage_mcda_input, project_area_geometry)
        self.project_area_geometry = project_area_geometry
        self.processed_vectors: dict = {}
        self.project_area_grid = get_empty_geodataframe()
        self.unprocessed_criteria_names: set = set()
        self.processed_criteria_names: set = set()
>>>>>>> 9795b575

    @cached_property
    def number_of_criteria(self):
        return len(self.raster_preset.criteria)

    @cached_property
    def number_of_criteria_to_rasterize(self):
        return len(self.processed_vectors)

    @time_function
    def preprocess_vectors(self):
        logger.info(
            f"Processing {self.number_of_criteria} criteria using geopackage: {self.raster_preset.general.path_input_geopackage}"
        )
        for idx, criterion in enumerate(self.raster_preset.criteria):
            logger.info(f"Processing criteria number {idx + 1} of {self.number_of_criteria}.")
            is_processed, processed_gdf = self.raster_preset.criteria[criterion].preprocessing_function.execute(
                self.raster_preset.general, self.raster_preset.criteria[criterion]
            )
            if is_processed:
                self.processed_vectors[criterion] = processed_gdf
            else:
                assert processed_gdf.empty
                self.unprocessed_criteria_names.add(criterion)

        self.processed_criteria_names = set(self.raster_preset.criteria.keys()).difference(
            set(self.unprocessed_criteria_names)
        )

    @time_function
    def preprocess_rasters(
        self,
        vector_to_convert: dict[str, gpd.GeoDataFrame],
        cell_size: float = Config.RASTER_CELL_SIZE,
    ) -> str:
        logger.info(f"Starting rasterizing for {self.number_of_criteria_to_rasterize} criteria.")
        self.project_area_grid = create_project_area_grid(*self.project_area_geometry.bounds)
        self.assign_vector_groups_to_grid()
        tile_ids = list(self.project_area_grid.index)

        with ProcessPoolExecutor() as executor:
            futures = [
                executor.submit(self.submit_raster_job, tile_id, cell_size, vector_to_convert) for tile_id in tile_ids
            ]
            raster_paths = [future.result() for future in as_completed(futures)]

        vrt_path = Config.PATH_RESULTS / f"{self.raster_preset.general.final_raster_name}.vrt"
        raster_settings = get_raster_settings(self.project_area_geometry)

        vrt_builder = VRTBuilder(
            tile_files=raster_paths,
            crs=raster_settings.crs,
            resolution=Config.RASTER_CELL_SIZE,
            raster_bounds=self.project_area_grid.total_bounds,
            vrt_path=vrt_path,
        )
        vrt_builder.build_and_write_to_disk()
        return str(vrt_path)

    def assign_vector_groups_to_grid(self):
        """
        For each processed vector, assign the vector to the intersecting project area grid tile based on intersection.
        """
        for processed_group_name, vector in self.processed_vectors.items():
            vector_with_grid = gpd.sjoin(vector, self.project_area_grid, how="left", predicate="intersects")
            vector_with_grid = vector_with_grid.rename(columns={"index_right": "tile_id"})
            vector_with_grid = vector_with_grid.set_index("tile_id", drop=True)
            self.processed_vectors[processed_group_name] = vector_with_grid

    def submit_raster_job(self, tile_id: int, cell_size: float, vector_to_convert: dict[str, gpd.GeoDataFrame]):
        tile_geometry = self.project_area_grid.iloc[tile_id].values[0]
        raster_settings = get_raster_settings(tile_geometry, cell_size)
        rasters_to_sum = [
            self.rasterize_vector(idx, criterion, gdf, raster_settings)
            for idx, (criterion, gdf) in enumerate(vector_to_convert.items())
        ]

<<<<<<< HEAD
        merged_rasters = merge_criteria_rasters(rasters_to_sum)
        complete_raster = construct_complete_raster(
            merged_rasters, raster_settings.height, raster_settings.width, raster_settings.dtype
        )
        path_suitability_raster = write_raster(
            complete_raster, raster_settings, self.raster_name_prefix + self.raster_preset.general.final_raster_name
=======
        complete_raster = merge_criteria_rasters(rasters_to_sum, raster_settings.height, raster_settings.width)
        return write_raster_tile(
            complete_raster, raster_settings, f"{self.raster_preset.general.final_raster_name}-{tile_id}"
>>>>>>> 9795b575
        )

    def rasterize_vector(
        self, idx: int, criterion: str, gdf: gpd.GeoDataFrame, raster_settings: McdaRasterSettings
    ) -> RasterizedCriterion:
        logger.info(f"Processing criteria number {idx + 1} of {self.number_of_criteria_to_rasterize}.")
        rasterized_vector = rasterize_vector_data(criterion, gdf, raster_settings)
        raster_criteria = self.raster_preset.criteria[criterion]
        return RasterizedCriterion(criterion, rasterized_vector, raster_criteria.group)<|MERGE_RESOLUTION|>--- conflicted
+++ resolved
@@ -5,15 +5,11 @@
 
 import shapely
 
-<<<<<<< HEAD
 from utility_route_planner.models.mcda.mcda_datastructures import McdaRasterSettings, RasterizedCriterion
-=======
-from models.mcda.mcda_datastructures import McdaRasterSettings, RasterizedCriterion
-from models.mcda.mcda_utils import create_project_area_grid
-from models.mcda.vrt_builder import VRTBuilder
->>>>>>> 9795b575
+from utility_route_planner.models.mcda.mcda_utils import create_project_area_grid
+from utility_route_planner.models.mcda.vrt_builder import VRTBuilder
 from settings import Config
-from util.geo_utilities import get_empty_geodataframe
+from utility_route_planner.util.geo_utilities import get_empty_geodataframe
 from utility_route_planner.models.mcda.load_mcda_preset import RasterPreset, load_preset
 import structlog
 import geopandas as gpd
@@ -33,7 +29,6 @@
     raster_preset: RasterPreset
     path_geopackage_input: pathlib.Path
 
-<<<<<<< HEAD
     def __init__(
         self,
         preset_to_load: str,
@@ -46,15 +41,8 @@
         self.unprocessed_criteria_names: set = set()
         self.processed_criteria_names: set = set()
         self.raster_name_prefix: str = raster_name_prefix
-=======
-    def __init__(self, preset_to_load, path_geopackage_mcda_input, project_area_geometry: shapely.Polygon):
-        self.raster_preset = load_preset(preset_to_load, path_geopackage_mcda_input, project_area_geometry)
         self.project_area_geometry = project_area_geometry
-        self.processed_vectors: dict = {}
         self.project_area_grid = get_empty_geodataframe()
-        self.unprocessed_criteria_names: set = set()
-        self.processed_criteria_names: set = set()
->>>>>>> 9795b575
 
     @cached_property
     def number_of_criteria(self):
@@ -101,7 +89,7 @@
             ]
             raster_paths = [future.result() for future in as_completed(futures)]
 
-        vrt_path = Config.PATH_RESULTS / f"{self.raster_preset.general.final_raster_name}.vrt"
+        vrt_path = Config.PATH_RESULTS / f"{self.raster_name_prefix}{self.raster_preset.general.final_raster_name}.vrt"
         raster_settings = get_raster_settings(self.project_area_geometry)
 
         vrt_builder = VRTBuilder(
@@ -118,6 +106,7 @@
         """
         For each processed vector, assign the vector to the intersecting project area grid tile based on intersection.
         """
+        # TODO check if this works with overlapping vector stuff
         for processed_group_name, vector in self.processed_vectors.items():
             vector_with_grid = gpd.sjoin(vector, self.project_area_grid, how="left", predicate="intersects")
             vector_with_grid = vector_with_grid.rename(columns={"index_right": "tile_id"})
@@ -132,18 +121,11 @@
             for idx, (criterion, gdf) in enumerate(vector_to_convert.items())
         ]
 
-<<<<<<< HEAD
-        merged_rasters = merge_criteria_rasters(rasters_to_sum)
-        complete_raster = construct_complete_raster(
-            merged_rasters, raster_settings.height, raster_settings.width, raster_settings.dtype
-        )
-        path_suitability_raster = write_raster(
-            complete_raster, raster_settings, self.raster_name_prefix + self.raster_preset.general.final_raster_name
-=======
         complete_raster = merge_criteria_rasters(rasters_to_sum, raster_settings.height, raster_settings.width)
         return write_raster_tile(
-            complete_raster, raster_settings, f"{self.raster_preset.general.final_raster_name}-{tile_id}"
->>>>>>> 9795b575
+            complete_raster,
+            raster_settings,
+            f"{self.raster_name_prefix}{self.raster_preset.general.final_raster_name}-{tile_id}",
         )
 
     def rasterize_vector(
