import pathlib
import time

import shapely
import structlog

<<<<<<< HEAD
from utility_route_planner.models.lcpa.lcpa_engine import LcpaUtilityRouteEngine
=======
>>>>>>> 9795b575
from settings import Config
from utility_route_planner.models.mcda.mcda_engine import McdaCostSurfaceEngine
from utility_route_planner.models.route_evaluation_metrics import RouteEvaluationMetrics
from utility_route_planner.util.geo_utilities import get_first_last_point_from_linestring
from utility_route_planner.util.write import reset_geopackage
import geopandas as gpd

logger = structlog.get_logger(__name__)


logger = structlog.get_logger(__name__)


def run_mcda_lcpa(
    preset: str,
    path_geopackage_mcda_input: pathlib.Path,
    project_area_geometry: shapely.Polygon,
    start_mid_end_points: tuple,
    human_designed_route: shapely.LineString = shapely.LineString(),
    raster_name_prefix: str = "",
):
    reset_geopackage(Config.PATH_GEOPACKAGE_MCDA_OUTPUT, truncate=False)

    start_cpu_time = time.process_time_ns()

    mcda_engine = McdaCostSurfaceEngine(preset, path_geopackage_mcda_input, project_area_geometry, raster_name_prefix)
    mcda_engine.preprocess_vectors()

    mcda_engine.preprocess_rasters(mcda_engine.processed_vectors)
    #
    # lcpa_engine = LcpaUtilityRouteEngine()
    # lcpa_engine.get_lcpa_route(
    #     path_suitability_raster,
    #     shapely.LineString(start_mid_end_points),
    #     mcda_engine.raster_preset.general.project_area_geometry,
    # )

    logger.info(f"Route CPU time: {(time.process_time_ns() - start_cpu_time) / 1e9:.2f} seconds.")
    route_evaluation_metrics = RouteEvaluationMetrics(
        lcpa_engine.lcpa_result, path_suitability_raster, human_designed_route, project_area_geometry
    )
    route_evaluation_metrics.get_route_evaluation_metrics()


if __name__ == "__main__":
    cases = [
        (
            Config.PATH_GEOPACKAGE_CASE_01,
            Config.LAYER_NAME_PROJECT_AREA_CASE_01,
            Config.LAYER_NAME_HUMAN_DESIGNED_ROUTE_CASE_01,
            "route_1_",
            [],
        ),
        (
            Config.PATH_GEOPACKAGE_CASE_02,
            Config.LAYER_NAME_PROJECT_AREA_CASE_02,
            Config.LAYER_NAME_HUMAN_DESIGNED_ROUTE_CASE_02,
            "route_2_",
            [],
        ),
        (
            Config.PATH_GEOPACKAGE_CASE_03,
            Config.LAYER_NAME_PROJECT_AREA_CASE_03,
            Config.LAYER_NAME_HUMAN_DESIGNED_ROUTE_CASE_03,
            "route_3_",
            [],
        ),
        (
            Config.PATH_GEOPACKAGE_CASE_04,
            Config.LAYER_NAME_PROJECT_AREA_CASE_04,
            Config.LAYER_NAME_HUMAN_DESIGNED_ROUTE_CASE_04,
            "route_4_",
            [],
        ),
        (
            Config.PATH_GEOPACKAGE_CASE_05,
            Config.LAYER_NAME_PROJECT_AREA_CASE_05,
            Config.LAYER_NAME_HUMAN_DESIGNED_ROUTE_CASE_05,
            "route_5_",
            [[121462.8, 487153.4]],
        ),
    ]

    reset_geopackage(Config.PATH_GEOPACKAGE_LCPA_OUTPUT, truncate=True)

    cases_to_run = [0, 1, 2, 3, 4]  # 0/1/2/3/4
    for case in cases_to_run:
        geopackage, layer_project_area, human_designed_route_name, raster_name_prefix, stops = cases[case]
        human_designed_route = gpd.read_file(geopackage, layer=human_designed_route_name).iloc[0].geometry
        route_stops = get_first_last_point_from_linestring(human_designed_route)
        if stops:
            route_stops = list(route_stops)[:1] + [shapely.Point(i) for i in stops] + list(route_stops)[1:]  # type: ignore

        run_mcda_lcpa(
            "preset_benchmark_raw",
            geopackage,
            gpd.read_file(geopackage, layer=layer_project_area).iloc[0].geometry,
            route_stops,
            human_designed_route,
            raster_name_prefix,
        )<|MERGE_RESOLUTION|>--- conflicted
+++ resolved
@@ -4,19 +4,13 @@
 import shapely
 import structlog
 
-<<<<<<< HEAD
 from utility_route_planner.models.lcpa.lcpa_engine import LcpaUtilityRouteEngine
-=======
->>>>>>> 9795b575
 from settings import Config
 from utility_route_planner.models.mcda.mcda_engine import McdaCostSurfaceEngine
 from utility_route_planner.models.route_evaluation_metrics import RouteEvaluationMetrics
 from utility_route_planner.util.geo_utilities import get_first_last_point_from_linestring
 from utility_route_planner.util.write import reset_geopackage
 import geopandas as gpd
-
-logger = structlog.get_logger(__name__)
-
 
 logger = structlog.get_logger(__name__)
 
@@ -35,15 +29,14 @@
 
     mcda_engine = McdaCostSurfaceEngine(preset, path_geopackage_mcda_input, project_area_geometry, raster_name_prefix)
     mcda_engine.preprocess_vectors()
+    path_suitability_raster = mcda_engine.preprocess_rasters(mcda_engine.processed_vectors)
 
-    mcda_engine.preprocess_rasters(mcda_engine.processed_vectors)
-    #
-    # lcpa_engine = LcpaUtilityRouteEngine()
-    # lcpa_engine.get_lcpa_route(
-    #     path_suitability_raster,
-    #     shapely.LineString(start_mid_end_points),
-    #     mcda_engine.raster_preset.general.project_area_geometry,
-    # )
+    lcpa_engine = LcpaUtilityRouteEngine()
+    lcpa_engine.get_lcpa_route(
+        path_suitability_raster,
+        shapely.LineString(start_mid_end_points),
+        mcda_engine.raster_preset.general.project_area_geometry,
+    )
 
     logger.info(f"Route CPU time: {(time.process_time_ns() - start_cpu_time) / 1e9:.2f} seconds.")
     route_evaluation_metrics = RouteEvaluationMetrics(
