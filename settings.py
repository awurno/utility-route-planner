# SPDX-FileCopyrightText: Contributors to the utility-route-project and Alliander N.V.
#
# SPDX-License-Identifier: Apache-2.0

import os
from pathlib import Path
import logging


class Config:
    # General
    BASEDIR = Path(__file__).parent
    LOG_LEVEL = int(os.environ.get("LOG_LEVEL", logging.INFO))
    DEBUG = False
    CRS = 28992  # https://epsg.io/28992

    # MCDA
    RASTER_PRESET_NAME_BENCHMARK = "preset_benchmark_raw"
    RASTER_CELL_SIZE = 0.5
    MAX_BLOCK_SIZE = 2048
    # No data is ignored during creation of the raster.
    INTERMEDIATE_RASTER_NO_DATA = -32768
    # To prevent unwanted rounding/capping at the intermediate steps, allow larger values as int16 datatype.
    INTERMEDIATE_RASTER_VALUE_LIMIT_LOWER = -32767
    INTERMEDIATE_RASTER_VALUE_LIMIT_UPPER = 32767
    # No data is set for areas: outside the project area, manually set, invalid data which are ignored during LCPA.
    FINAL_RASTER_NO_DATA = 0
    # Cap final data to the int8 datatype.
    FINAL_RASTER_VALUE_LIMIT_LOWER = 1
    FINAL_RASTER_VALUE_LIMIT_UPPER = 126

    # Multilayer network
    OSM_API_TIMEOUT_IN_SECONDS = 20
    THRESHOLD_SEGMENT_CROSSING_LENGTH_M = 30

    # input/output paths.
    PATH_RESULTS = BASEDIR / "data/processed"
    PATH_GEOPACKAGE_MCDA_OUTPUT = BASEDIR / "data/processed/mcda_output.gpkg"
    PATH_GEOPACKAGE_LCPA_OUTPUT = BASEDIR / "data/processed/lcpa_results.gpkg"
<<<<<<< HEAD
    PATH_GEOPACKAGE_MULTILAYER_NETWORK_OUTPUT = BASEDIR / "data/processed/multilayer_network.gpkg"
=======
    PATH_GEOPACKAGE_VECTOR_GRAPH_OUTPUT = BASEDIR / "data/processed/vector_graph_results.gpkg"
>>>>>>> 04ff8d64

    # Testing paths.
    PATH_EXAMPLE_RASTER = BASEDIR / "data/examples/pytest_example_suitability_raster.tif"
    PYTEST_PATH_GEOPACKAGE_MCDA = BASEDIR / "data/examples/pytest_data.gpkg"
    PYTEST_LAYER_NAME_PROJECT_AREA = "project_area_ede"
    PYTEST_OSM_GRAPH_PICKLE = BASEDIR / "data/examples/pytest_osm_graph.pkl"

    # Research question 1 data paths.
    PATH_GEOPACKAGE_CASE_01 = BASEDIR / "data/examples/case_01.gpkg"
    PATH_GEOPACKAGE_CASE_02 = BASEDIR / "data/examples/case_02.gpkg"
    PATH_GEOPACKAGE_CASE_03 = BASEDIR / "data/examples/case_03.gpkg"
    PATH_GEOPACKAGE_CASE_04 = BASEDIR / "data/examples/case_04.gpkg"
    PATH_GEOPACKAGE_CASE_05 = BASEDIR / "data/examples/case_05.gpkg"

    LAYER_NAME_PROJECT_AREA_CASE_01 = "ps_case_01_project_area"
    LAYER_NAME_PROJECT_AREA_CASE_02 = "ps_case_02_project_area"
    LAYER_NAME_PROJECT_AREA_CASE_03 = "ps_case_03_project_area"
    LAYER_NAME_PROJECT_AREA_CASE_04 = "ps_case_04_project_area"
    LAYER_NAME_PROJECT_AREA_CASE_05 = "ps_case_05_project_area"

    LAYER_NAME_HUMAN_DESIGNED_ROUTE_CASE_01 = "ps_case_01_route_human_designed"
    LAYER_NAME_HUMAN_DESIGNED_ROUTE_CASE_02 = "ps_case_02_route_human_designed"
    LAYER_NAME_HUMAN_DESIGNED_ROUTE_CASE_03 = "ps_case_03_route_human_designed"
    LAYER_NAME_HUMAN_DESIGNED_ROUTE_CASE_04 = "ps_case_04_route_human_designed"
    LAYER_NAME_HUMAN_DESIGNED_ROUTE_CASE_05 = "ps_case_05_route_human_designed"<|MERGE_RESOLUTION|>--- conflicted
+++ resolved
@@ -37,11 +37,8 @@
     PATH_RESULTS = BASEDIR / "data/processed"
     PATH_GEOPACKAGE_MCDA_OUTPUT = BASEDIR / "data/processed/mcda_output.gpkg"
     PATH_GEOPACKAGE_LCPA_OUTPUT = BASEDIR / "data/processed/lcpa_results.gpkg"
-<<<<<<< HEAD
     PATH_GEOPACKAGE_MULTILAYER_NETWORK_OUTPUT = BASEDIR / "data/processed/multilayer_network.gpkg"
-=======
     PATH_GEOPACKAGE_VECTOR_GRAPH_OUTPUT = BASEDIR / "data/processed/vector_graph_results.gpkg"
->>>>>>> 04ff8d64
 
     # Testing paths.
     PATH_EXAMPLE_RASTER = BASEDIR / "data/examples/pytest_example_suitability_raster.tif"
