# SPDX-FileCopyrightText: Contributors to the utility-route-project and Alliander N.V.
#
# SPDX-License-Identifier: Apache-2.0

import os
from pathlib import Path
import logging


class Config:
    # General
    BASEDIR = Path(__file__).parent
    LOG_LEVEL = int(os.environ.get("LOG_LEVEL", logging.INFO))
    DEBUG = False
    CRS = 28992  # https://epsg.io/28992

    # MCDA
    RASTER_PRESET_NAME_BENCHMARK = "preset_benchmark_raw"
    RASTER_CELL_SIZE = 0.5
    MAX_BLOCK_SIZE = 2048
    # No data is ignored during creation of the raster.
    INTERMEDIATE_RASTER_NO_DATA = -32768
    # To prevent unwanted rounding/capping at the intermediate steps, allow larger values as int16 datatype.
    INTERMEDIATE_RASTER_VALUE_LIMIT_LOWER = -32767
    INTERMEDIATE_RASTER_VALUE_LIMIT_UPPER = 32767
    # No data is set for areas: outside the project area, manually set, invalid data which are ignored during LCPA.
    FINAL_RASTER_NO_DATA = 0
    # Cap final data to the int8 datatype.
    FINAL_RASTER_VALUE_LIMIT_LOWER = 1
    FINAL_RASTER_VALUE_LIMIT_UPPER = 126

    # Multilayer network
    OSM_API_TIMEOUT_IN_SECONDS = 20
    MAX_NODE_SUITABILITY_VALUE = 32767
<<<<<<< HEAD
    MIN_NODE_SUITABILITY_VALUE = -32767
=======
    HEXAGON_SIZE = 0.5
>>>>>>> 7b360072

    # input/output paths.
    PATH_RESULTS = BASEDIR / "data/processed"
    PATH_GEOPACKAGE_MCDA_OUTPUT = BASEDIR / "data/processed/mcda_output.gpkg"
    PATH_GEOPACKAGE_LCPA_OUTPUT = BASEDIR / "data/processed/lcpa_results.gpkg"
    PATH_GEOPACKAGE_MULTILAYER_NETWORK_OUTPUT = BASEDIR / "data/processed/multilayer_network.gpkg"
    PATH_GEOPACKAGE_VECTOR_GRAPH_OUTPUT = BASEDIR / "data/processed/hexagon_graph.gpkg"

    # Testing paths.
    PATH_EXAMPLE_RASTER = BASEDIR / "data/examples/pytest_example_suitability_raster.tif"
    PYTEST_PATH_GEOPACKAGE_MCDA = BASEDIR / "data/examples/pytest_data.gpkg"
    PYTEST_LAYER_NAME_PROJECT_AREA = "project_area_ede"
    PYTEST_OSM_GRAPH_PICKLE = BASEDIR / "data/examples/pytest_osm_graph.pkl"

    # Research question 1 data paths.
    PATH_GEOPACKAGE_CASE_01 = BASEDIR / "data/examples/case_01.gpkg"
    PATH_GEOPACKAGE_CASE_02 = BASEDIR / "data/examples/case_02.gpkg"
    PATH_GEOPACKAGE_CASE_03 = BASEDIR / "data/examples/case_03.gpkg"
    PATH_GEOPACKAGE_CASE_04 = BASEDIR / "data/examples/case_04.gpkg"
    PATH_GEOPACKAGE_CASE_05 = BASEDIR / "data/examples/case_05.gpkg"

    LAYER_NAME_PROJECT_AREA_CASE_01 = "ps_case_01_project_area"
    LAYER_NAME_PROJECT_AREA_CASE_02 = "ps_case_02_project_area"
    LAYER_NAME_PROJECT_AREA_CASE_03 = "ps_case_03_project_area"
    LAYER_NAME_PROJECT_AREA_CASE_04 = "ps_case_04_project_area"
    LAYER_NAME_PROJECT_AREA_CASE_05 = "ps_case_05_project_area"

    LAYER_NAME_HUMAN_DESIGNED_ROUTE_CASE_01 = "ps_case_01_route_human_designed"
    LAYER_NAME_HUMAN_DESIGNED_ROUTE_CASE_02 = "ps_case_02_route_human_designed"
    LAYER_NAME_HUMAN_DESIGNED_ROUTE_CASE_03 = "ps_case_03_route_human_designed"
    LAYER_NAME_HUMAN_DESIGNED_ROUTE_CASE_04 = "ps_case_04_route_human_designed"
    LAYER_NAME_HUMAN_DESIGNED_ROUTE_CASE_05 = "ps_case_05_route_human_designed"<|MERGE_RESOLUTION|>--- conflicted
+++ resolved
@@ -32,11 +32,8 @@
     # Multilayer network
     OSM_API_TIMEOUT_IN_SECONDS = 20
     MAX_NODE_SUITABILITY_VALUE = 32767
-<<<<<<< HEAD
     MIN_NODE_SUITABILITY_VALUE = -32767
-=======
     HEXAGON_SIZE = 0.5
->>>>>>> 7b360072
 
     # input/output paths.
     PATH_RESULTS = BASEDIR / "data/processed"
